{
  "dependencies": {
<<<<<<< HEAD
    "System.Runtime": "4.2.0-beta-devapi-24415-01",
    "System.Reflection": "4.1.1-beta-devapi-24415-01"
=======
    "System.Runtime": "4.1.1-beta-24416-03",
    "System.Reflection": "4.1.1-beta-24416-03",
    "test-runtime": {
      "target": "project",
      "exclude": "compile"
    },
    "System.Reflection.Emit": "4.0.2-beta-24416-03",
    "System.Reflection.Primitives": "4.0.2-beta-24416-03",
    "System.Reflection.TypeExtensions": "4.1.1-beta-24416-03"
>>>>>>> eec2d243
  },
  "frameworks": {
    "netstandard1.6": {}
  },
  "supports": {
    "coreFx.Test.netcoreapp1.0": {}
  }
}<|MERGE_RESOLUTION|>--- conflicted
+++ resolved
@@ -1,9 +1,5 @@
 {
   "dependencies": {
-<<<<<<< HEAD
-    "System.Runtime": "4.2.0-beta-devapi-24415-01",
-    "System.Reflection": "4.1.1-beta-devapi-24415-01"
-=======
     "System.Runtime": "4.1.1-beta-24416-03",
     "System.Reflection": "4.1.1-beta-24416-03",
     "test-runtime": {
@@ -13,7 +9,6 @@
     "System.Reflection.Emit": "4.0.2-beta-24416-03",
     "System.Reflection.Primitives": "4.0.2-beta-24416-03",
     "System.Reflection.TypeExtensions": "4.1.1-beta-24416-03"
->>>>>>> eec2d243
   },
   "frameworks": {
     "netstandard1.6": {}
